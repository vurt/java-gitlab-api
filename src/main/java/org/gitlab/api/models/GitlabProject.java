--- conflicted
+++ resolved
@@ -49,13 +49,11 @@
     @JsonProperty("ssh_url_to_repo")
     private String _sshUrl;
 
-<<<<<<< HEAD
     @JsonProperty("web_url")
     private String _webUrl;
-=======
+
     @JsonProperty("http_url_to_repo")
     private String _httpUrl;
->>>>>>> 37391356
 
     private GitlabNamespace _namespace;
 
@@ -187,21 +185,20 @@
         _sshUrl = sshUrl;
     }
 
-<<<<<<< HEAD
     public String getWebUrl() {
         return _webUrl;
     }
 
     public void setWebUrl(String webUrl) {
         _webUrl = webUrl;
-=======
+    }
+
     public String getHttpUrl() {
         return _httpUrl;
     }
 
     public void setHttpUrl(String httpUrl) {
         _httpUrl = httpUrl;
->>>>>>> 37391356
     }
 
     public GitlabNamespace getNamespace() {
